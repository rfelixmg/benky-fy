--- conflicted
+++ resolved
@@ -114,14 +114,8 @@
     // Use comprehensive validation (frontend fallback)
     const validationResult = validateAnswer(userAnswer, correctAnswers, settings);
     const answerIsCorrect = serverValidationResult?.is_correct ?? validationResult.isCorrect;
-<<<<<<< HEAD
     const matchedType = validationResult.matchedType;
     const timerDuration = validationResult.timerDuration;
-=======
-    // Use timer duration from validation result (follows same logic as feedback color)
-    const timerDuration = validationResult.timerDuration ?? 10000;
-    console.log('timerDuration:', timerDuration, 'validationResult:', validationResult, 'answerIsCorrect:', answerIsCorrect);
->>>>>>> 5470221f
     // Store answer information for feedback
     setLastAnswer(userAnswer);
     setLastMatchedType(validationResult.matchedType);
@@ -153,8 +147,7 @@
         furigana_style: settings.furigana_style,
       }
     };
-<<<<<<< HEAD
-   
+    
     // Handle feedback display - unified logic for all modules
     autoAdvanceTimerRef.current = setTimeout(() => {
       // Move to next item after feedback delay
@@ -167,11 +160,6 @@
       setTestedWord(null);
       autoAdvanceTimerRef.current = null;
     }, timerDuration);
-=======
-    
-    // Show floating feedback instead of auto-advance timer
-    setShowFloatingFeedback(true);
->>>>>>> 5470221f
   }, [currentItem, currentAttempts, settings, navigateToNext]);
 
   // Handle floating feedback close and advance
